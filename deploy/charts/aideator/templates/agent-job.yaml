# ConfigMap containing agent job template for dynamic spawning
apiVersion: v1
kind: ConfigMap
metadata:
  name: {{ include "aideator.fullname" . }}-agent-job-template
  namespace: {{ .Release.Namespace }}
  labels:
    {{- include "aideator.labels" . | nindent 4 }}
data:
  agent-job-template.yaml: |
    apiVersion: batch/v1
    kind: Job
    metadata:
      name: "PLACEHOLDER_JOB_NAME"
      labels:
        app: aideator-agent
<<<<<<< HEAD
        run-id: "{{ .Values.runId | default "unknown" }}"
        variation-id: "{{ .Values.variationId | default "0" }}"
    spec:
      restartPolicy: Never
      securityContext:
        runAsNonRoot: true
        runAsUser: 1000
        fsGroup: 1000
      containers:
        - name: agent
          image: "{{ .Values.agentImage.repository }}:{{ .Values.agentImage.tag }}"
          imagePullPolicy: {{ .Values.agentImage.pullPolicy }}
          env:
            # LiteLLM Gateway configuration
            - name: LITELLM_GATEWAY_URL
              value: "http://{{ include "aideator.fullname" . }}-litellm:{{ .Values.litellm.service.port | default 4000 }}"
            - name: LITELLM_GATEWAY_KEY
              valueFrom:
                secretKeyRef:
                  name: {{ include "aideator.fullname" . }}-litellm-secret
                  key: master-key
            - name: MODEL
              value: "{{ .Values.model | default "gpt-4o-mini" }}"
            # Direct API keys (for fallback if needed)
            - name: OPENAI_API_KEY
              valueFrom:
                secretKeyRef:
                  name: {{ .Values.secrets.openai.name }}
                  key: {{ .Values.secrets.openai.key }}
                  optional: {{ .Values.secrets.openai.optional | default false }}
            - name: ANTHROPIC_API_KEY
              valueFrom:
                secretKeyRef:
                  name: {{ .Values.secrets.anthropic.name }}
                  key: {{ .Values.secrets.anthropic.key }}
                  optional: {{ .Values.secrets.anthropic.optional | default false }}
            - name: GEMINI_API_KEY
              valueFrom:
                secretKeyRef:
                  name: {{ .Values.secrets.gemini.name }}
                  key: {{ .Values.secrets.gemini.key }}
                  optional: {{ .Values.secrets.gemini.optional | default false }}
            # Job configuration
            - name: REPO_URL
              value: "{{ .Values.repoUrl }}"
            - name: PROMPT
              value: "{{ .Values.prompt }}"
            - name: VARIATION_ID
              value: "{{ .Values.variationId | default "0" }}"
            - name: RUN_ID
              value: "{{ .Values.runId | default "test-run" }}"
            - name: LOG_LEVEL
              value: "INFO"
            - name: PYTHONUNBUFFERED
              value: "1"
            # Database configuration for PostgreSQL
            - name: DATABASE_URL
              value: "postgresql://aideator:{{ .Values.postgresql.password | default "aideator123" }}@{{ include "aideator.fullname" . }}-postgresql:5432/aideator"
          command: ["python", "-u", "/app/agent/main.py"]
          resources:
            {{- toYaml .Values.agents.resources | nindent 12 }}
  backoffLimit: 0
=======
        run-id: "PLACEHOLDER_RUN_ID"
        variation-id: "PLACEHOLDER_VARIATION_ID"
      ttlSecondsAfterFinished: {{ .Values.agents.jobTTL }}
      template:
        metadata:
          labels:
            app: aideator-agent
            run-id: "PLACEHOLDER_RUN_ID"
            variation-id: "PLACEHOLDER_VARIATION_ID"
        spec:
          restartPolicy: Never
          securityContext:
            runAsNonRoot: true
            runAsUser: 1000
            fsGroup: 1000
          containers:
            - name: agent
              image: "{{ .Values.agentImage.repository }}:{{ .Values.agentImage.tag }}"
              imagePullPolicy: {{ .Values.agentImage.pullPolicy }}
              env:
                # LiteLLM Gateway configuration
                - name: LITELLM_GATEWAY_URL
                  value: "http://{{ include "aideator.fullname" . }}-litellm:{{ .Values.litellm.service.port | default 4000 }}"
                - name: LITELLM_GATEWAY_KEY
                  valueFrom:
                    secretKeyRef:
                      name: {{ include "aideator.fullname" . }}-litellm-secret
                      key: master-key
                - name: MODEL
                  value: "PLACEHOLDER_MODEL"
                # API keys will be injected dynamically by FastAPI
                # Job configuration - will be replaced with actual values
                - name: REPO_URL
                  value: "PLACEHOLDER_REPO_URL"
                - name: PROMPT
                  value: "PLACEHOLDER_PROMPT"
                - name: VARIATION_ID
                  value: "PLACEHOLDER_VARIATION_ID"
                - name: RUN_ID
                  value: "PLACEHOLDER_RUN_ID"
                - name: LOG_LEVEL
                  value: "INFO"
                - name: PYTHONUNBUFFERED
                  value: "1"
              command: ["python", "-u", "/app/agent/main.py"]
              resources:
                {{- toYaml .Values.agents.resources | nindent 16 }}
      backoffLimit: 0
>>>>>>> 9b7dbe06
<|MERGE_RESOLUTION|>--- conflicted
+++ resolved
@@ -14,70 +14,6 @@
       name: "PLACEHOLDER_JOB_NAME"
       labels:
         app: aideator-agent
-<<<<<<< HEAD
-        run-id: "{{ .Values.runId | default "unknown" }}"
-        variation-id: "{{ .Values.variationId | default "0" }}"
-    spec:
-      restartPolicy: Never
-      securityContext:
-        runAsNonRoot: true
-        runAsUser: 1000
-        fsGroup: 1000
-      containers:
-        - name: agent
-          image: "{{ .Values.agentImage.repository }}:{{ .Values.agentImage.tag }}"
-          imagePullPolicy: {{ .Values.agentImage.pullPolicy }}
-          env:
-            # LiteLLM Gateway configuration
-            - name: LITELLM_GATEWAY_URL
-              value: "http://{{ include "aideator.fullname" . }}-litellm:{{ .Values.litellm.service.port | default 4000 }}"
-            - name: LITELLM_GATEWAY_KEY
-              valueFrom:
-                secretKeyRef:
-                  name: {{ include "aideator.fullname" . }}-litellm-secret
-                  key: master-key
-            - name: MODEL
-              value: "{{ .Values.model | default "gpt-4o-mini" }}"
-            # Direct API keys (for fallback if needed)
-            - name: OPENAI_API_KEY
-              valueFrom:
-                secretKeyRef:
-                  name: {{ .Values.secrets.openai.name }}
-                  key: {{ .Values.secrets.openai.key }}
-                  optional: {{ .Values.secrets.openai.optional | default false }}
-            - name: ANTHROPIC_API_KEY
-              valueFrom:
-                secretKeyRef:
-                  name: {{ .Values.secrets.anthropic.name }}
-                  key: {{ .Values.secrets.anthropic.key }}
-                  optional: {{ .Values.secrets.anthropic.optional | default false }}
-            - name: GEMINI_API_KEY
-              valueFrom:
-                secretKeyRef:
-                  name: {{ .Values.secrets.gemini.name }}
-                  key: {{ .Values.secrets.gemini.key }}
-                  optional: {{ .Values.secrets.gemini.optional | default false }}
-            # Job configuration
-            - name: REPO_URL
-              value: "{{ .Values.repoUrl }}"
-            - name: PROMPT
-              value: "{{ .Values.prompt }}"
-            - name: VARIATION_ID
-              value: "{{ .Values.variationId | default "0" }}"
-            - name: RUN_ID
-              value: "{{ .Values.runId | default "test-run" }}"
-            - name: LOG_LEVEL
-              value: "INFO"
-            - name: PYTHONUNBUFFERED
-              value: "1"
-            # Database configuration for PostgreSQL
-            - name: DATABASE_URL
-              value: "postgresql://aideator:{{ .Values.postgresql.password | default "aideator123" }}@{{ include "aideator.fullname" . }}-postgresql:5432/aideator"
-          command: ["python", "-u", "/app/agent/main.py"]
-          resources:
-            {{- toYaml .Values.agents.resources | nindent 12 }}
-  backoffLimit: 0
-=======
         run-id: "PLACEHOLDER_RUN_ID"
         variation-id: "PLACEHOLDER_VARIATION_ID"
       ttlSecondsAfterFinished: {{ .Values.agents.jobTTL }}
@@ -125,5 +61,4 @@
               command: ["python", "-u", "/app/agent/main.py"]
               resources:
                 {{- toYaml .Values.agents.resources | nindent 16 }}
-      backoffLimit: 0
->>>>>>> 9b7dbe06
+      backoffLimit: 0