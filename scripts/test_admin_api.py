--- conflicted
+++ resolved
@@ -5,16 +5,6 @@
 
 API_BASE = "http://localhost:8000"
 
-<<<<<<< HEAD
-def test_simplified_admin():
-    """Test the simplified admin messaging endpoints."""
-    print("🧪 Testing Simplified Admin Messaging Interface...\n")
-    
-    # Test 1: Overview
-    print("1. Testing /api/v1/admin-messaging/overview")
-    try:
-        response = requests.get(f"{API_BASE}/api/v1/admin-messaging/overview")
-=======
 
 def test_admin_endpoints():
     """Test all admin endpoints."""
@@ -24,7 +14,6 @@
     print("1. Testing /api/v1/admin/stats")
     try:
         response = requests.get(f"{API_BASE}/api/v1/admin/stats", timeout=10)
->>>>>>> 9b7dbe06
         if response.status_code == 200:
             overview = response.json()
             print("✅ Overview endpoint working!")
@@ -36,16 +25,6 @@
             print(f"❌ Overview endpoint failed: {response.status_code}")
             print(f"   Response: {response.text[:200]}")
     except Exception as e:
-<<<<<<< HEAD
-        print(f"❌ Overview endpoint error: {e}")
-    
-    print()
-    
-    # Test 2: Runs
-    print("2. Testing /api/v1/admin-messaging/runs")
-    try:
-        response = requests.get(f"{API_BASE}/api/v1/admin-messaging/runs?limit=5")
-=======
         print(f"❌ Stats endpoint error: {e}")
 
     print()
@@ -57,40 +36,24 @@
             f"{API_BASE}/api/v1/admin/runs/active?include_completed=true&limit=20",
             timeout=10,
         )
->>>>>>> 9b7dbe06
         if response.status_code == 200:
             runs = response.json()
             print(f"✅ Runs endpoint working! Found {len(runs)} runs")
             for run in runs[:3]:  # Show first 3
-<<<<<<< HEAD
-                print(f"   - {run['id']}: {run['status']} ({run['message_count']} messages)")
-=======
                 print(
                     f"   - {run['id']}: {run['status']} ({run['total_messages']} messages)"
                 )
->>>>>>> 9b7dbe06
         else:
             print(f"❌ Runs endpoint failed: {response.status_code}")
             print(f"   Response: {response.text[:200]}")
     except Exception as e:
-<<<<<<< HEAD
-        print(f"❌ Runs endpoint error: {e}")
-    
-=======
         print(f"❌ Active runs endpoint error: {e}")
 
->>>>>>> 9b7dbe06
     print()
 
     # Test 3: Messages
     print("3. Testing /api/v1/admin-messaging/messages")
     try:
-<<<<<<< HEAD
-        response = requests.get(f"{API_BASE}/api/v1/admin-messaging/messages?limit=10")
-        if response.status_code == 200:
-            messages = response.json()
-            print(f"✅ Messages endpoint working! Found {len(messages)} messages")
-=======
         response = requests.get(
             f"{API_BASE}/api/v1/admin/messages/stream?limit=10", timeout=10
         )
@@ -101,7 +64,6 @@
             print(
                 f"✅ Messages endpoint working! Total: {total}, Showing: {len(messages)}"
             )
->>>>>>> 9b7dbe06
             for msg in messages[:3]:  # Show first 3
                 print(f"   - [{msg['output_type']}] {msg['content'][:50]}...")
         else:
@@ -111,36 +73,6 @@
         print(f"❌ Messages endpoint error: {e}")
 
     print()
-<<<<<<< HEAD
-    
-    # Test 4: Live Activity
-    print("4. Testing /api/v1/admin-messaging/live")
-    try:
-        response = requests.get(f"{API_BASE}/api/v1/admin-messaging/live")
-        if response.status_code == 200:
-            live = response.json()
-            print(f"✅ Live activity endpoint working!")
-            print(f"   Active containers: {live.get('active_containers', 0)}")
-            print(f"   Messages (5min): {live.get('total_messages_5min', 0)}")
-        else:
-            print(f"❌ Live activity endpoint failed: {response.status_code}")
-            print(f"   Response: {response.text[:200]}")
-    except Exception as e:
-        print(f"❌ Live activity endpoint error: {e}")
-    
-    print()
-    
-    # Test 5: Health Check
-    print("5. Testing /api/v1/admin-messaging/health")
-    try:
-        response = requests.get(f"{API_BASE}/api/v1/admin-messaging/health")
-        if response.status_code == 200:
-            health = response.json()
-            print(f"✅ Health endpoint working!")
-            print(f"   Status: {health.get('status', 'unknown')}")
-            print(f"   Database connected: {health.get('database_connected', False)}")
-            print(f"   Total messages: {health.get('total_messages', 0)}")
-=======
 
     # Test 4: Health Check
     print("4. Testing /api/v1/admin/health")
@@ -152,32 +84,16 @@
             print(f"   Database connection: {health.get('database_connection', False)}")
             print(f"   Healthy: {health.get('healthy', False)}")
             print(f"   Response time: {health.get('response_time_ms', 0)}ms")
->>>>>>> 9b7dbe06
         else:
             print(f"❌ Health endpoint failed: {response.status_code}")
     except Exception as e:
         print(f"❌ Health endpoint error: {e}")
-<<<<<<< HEAD
-    
-    print("\n" + "="*60)
-    print("🎯 SIMPLIFIED ADMIN MESSAGING INTERFACE")
-    print("="*60)
-    print("✅ All endpoints should be working and easy to understand")
-    print("📊 Use these endpoints to visualize container messaging:")
-    print("   - /overview: Quick stats and message types")
-    print("   - /runs: List of runs with message counts")
-    print("   - /messages: Recent messages from containers")
-    print("   - /live: Live activity (last 5 minutes)")
-    print("   - /health: Database health check")
-    print("="*60)
-=======
 
     print("\n" + "=" * 50)
     print("🎯 Summary: Check if all endpoints show ✅ above")
     print("If any show ❌, the backend might not be running correctly")
     print("=" * 50)
->>>>>>> 9b7dbe06
 
 
 if __name__ == "__main__":
-    test_simplified_admin()+    test_admin_endpoints()